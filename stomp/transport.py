"""Provides the underlying transport functionality (for stomp message transmission) - (mostly) independent
from the actual STOMP protocol
"""

import errno
import math
import random
import sys
import time
from io import BytesIO
from time import monotonic

try:
    from socket import SOL_SOCKET, SO_KEEPALIVE, SOL_TCP, TCP_KEEPIDLE, TCP_KEEPINTVL, TCP_KEEPCNT
    LINUX_KEEPALIVE_AVAIL = True
except ImportError:
    LINUX_KEEPALIVE_AVAIL = False

try:
    from socket import IPPROTO_TCP
    MAC_KEEPALIVE_AVAIL = True
except ImportError:
    MAC_KEEPALIVE_AVAIL = False

try:
    import ssl
    from ssl import SSLError
    DEFAULT_SSL_VERSION = ssl.PROTOCOL_TLS_CLIENT
except (ImportError, AttributeError):
    ssl = None
    class SSLError(object):
        pass
    DEFAULT_SSL_VERSION = None


import stomp.exception as exception
import stomp.listener
from stomp.utils import *
from stomp import logging


class BaseTransport(stomp.listener.Publisher):
    """
    Base class for transport classes providing support for listeners, threading overrides,
    and anything else outside of actually establishing a network connection, sending and
    receiving of messages (so generally socket-agnostic functions).

    :param bool auto_decode: automatically decode message responses as strings, rather than
        leaving them as bytes. This preserves the behaviour as of version 4.0.16.
        (To be defaulted to False as of the next release)
    :param encoding: the character encoding to use for the message body
    """

    #
    # Used to parse the STOMP "content-length" header lines,
    #
    __content_length_re = re.compile(b"^content-length[:]\\s*(?P<value>[0-9]+)", re.MULTILINE)

    def __init__(self, auto_decode=True, encoding="utf-8", is_eol_fc=is_eol_default):
        self.__recvbuf = b""
        self.listeners = {}
        self.running = False
        self.blocking = None
        self.connected = False
        self.connection_error = False
        self.disconnecting = False
        self.__receipts = {}
        self.current_host_and_port = None
        self.bind_host_port = None
        # flag used when we receive the disconnect receipt
        self.__disconnect_receipt = None
        self.notified_on_disconnect = False

        # function for creating threads used by the connection
        self.create_thread_fc = default_create_thread

        self.__listeners_change_condition = threading.Condition()
        self.__receiver_thread_exit_condition = threading.Condition()
        self.__receiver_thread_exited = False
        self.__send_wait_condition = threading.Condition()
        self.__connect_wait_condition = threading.Condition()
        self.__auto_decode = auto_decode
        self.__encoding = encoding
        self.__is_eol = is_eol_fc

    def override_threading(self, create_thread_fc):
        """
        Override for thread creation. Use an alternate threading library by
        setting this to a function with a single argument (which is the receiver loop callback).
        The thread which is returned should be started (ready to run)

        :param function create_thread_fc: single argument function for creating a thread
        """
        self.create_thread_fc = create_thread_fc

    #
    # Manage the connection
    #

    def start(self):
        """
        Start the connection. This should be called after all
        listeners have been registered. If this method is not called,
        no frames will be received by the connection and no SSL/TLS
        handshake will occur.
        """
        self.running = True
        self.attempt_connection()
        receiver_thread = self.create_thread_fc(self.__receiver_loop)
        logging.debug("Created thread %s using func %s", receiver_thread, self.create_thread_fc)
        self.notify("connecting")

    def stop(self):
        """
        Stop the connection. Performs a clean shutdown by waiting for the
        receiver thread to exit.
        """
        with self.__receiver_thread_exit_condition:
            while not self.__receiver_thread_exited and self.is_connected():
                self.__receiver_thread_exit_condition.wait()

    def is_connected(self):
        """
        :rtype: bool
        """
        return self.connected

    def set_connected(self, connected):
        """
        :param bool connected:
        """
        with self.__connect_wait_condition:
            self.connected = connected
            if connected:
                self.disconnecting = False
                self.__connect_wait_condition.notify()

    def set_receipt(self, receipt_id, value):
        if value:
            self.__receipts[receipt_id] = value
        elif receipt_id in self.__receipts:
            del self.__receipts[receipt_id]

    #
    # Manage objects listening to incoming frames
    #

    def set_listener(self, name, listener):
        """
        Set a named listener to use with this connection.
        See :py:class:`stomp.listener.ConnectionListener`

        :param str name: the name of the listener
        :param ConnectionListener listener: the listener object
        """
        assert listener is not None
        with self.__listeners_change_condition:
            self.listeners[name] = listener

    def remove_listener(self, name):
        """
        Remove a listener according to the specified name

        :param str name: the name of the listener to remove
        """
        with self.__listeners_change_condition:
            del self.listeners[name]

    def get_listener(self, name):
        """
        Return the named listener

        :param str name: the listener to return

        :rtype: ConnectionListener
        """
        return self.listeners.get(name)

    def process_frame(self, f, frame_str):
        """
        :param Frame f: Frame object
        :param bytes frame_str: raw frame content
        """
        frame_type = f.cmd.lower()
        if frame_type in ["connected", "message", "receipt", "error", "heartbeat"]:
            if frame_type == "message":
                self.notify("before_message", f)
            if logging.isEnabledFor(logging.DEBUG):
                logging.debug("Received frame: %r, headers=%r, body=%r", f.cmd, f.headers, f.body)
            self.notify(frame_type, f)
        else:
            logging.warning("Unknown response frame type: '%s' (frame length was %d)", frame_type, length(frame_str))

    def notify(self, frame_type, frame=None):
        """
        Utility function for notifying listeners of incoming and outgoing messages

        :param str frame_type: the type of message
        :param Frame frame: the stomp frame
        """
        if frame_type == "receipt":
            # logic for wait-on-receipt notification
            receipt = frame.headers["receipt-id"]
            receipt_value = self.__receipts.get(receipt)
            with self.__send_wait_condition:
                self.set_receipt(receipt, None)
                self.__send_wait_condition.notify()

            if receipt_value == CMD_DISCONNECT:
                self.set_connected(False)
                # received a stomp 1.1+ disconnect receipt
                if receipt == self.__disconnect_receipt:
                    self.disconnect_socket()
                self.__disconnect_receipt = None

        elif frame_type == "connected":
            self.set_connected(True)

        elif frame_type == "disconnected":
            self.notified_on_disconnect = True
            self.set_connected(False)

        with self.__listeners_change_condition:
            listeners = sorted(self.listeners.items())

        for (_, listener) in listeners:
            notify_func = getattr(listener, "on_%s" % frame_type, None)
            if not notify_func:
                logging.debug("listener %s has no method on_%s", listener, frame_type)
                continue
            if frame_type in ("heartbeat", "disconnected"):
                notify_func()
                continue
            if frame_type == "connecting":
                notify_func(self.current_host_and_port)
                continue

            if frame_type == "error" and not self.connected:
                with self.__connect_wait_condition:
                    self.connection_error = True
                    self.__connect_wait_condition.notify()

            notify_func(frame)

    def transmit(self, frame):
        """
        Convert a frame object to a frame string and transmit to the server.

        :param Frame frame: the Frame object to transmit
        """
        with self.__listeners_change_condition:
            listeners = sorted(self.listeners.items())

        for (_, listener) in listeners:
            try:
                listener.on_send(frame)
            except AttributeError:
                continue

        if frame.cmd == CMD_DISCONNECT and HDR_RECEIPT in frame.headers:
            self.__disconnect_receipt = frame.headers[HDR_RECEIPT]

        lines = convert_frame(frame)
        packed_frame = pack(lines)

        if logging.isEnabledFor(logging.DEBUG):
            logging.debug("Sending frame: %s", clean_lines(lines))
        self.send(packed_frame)

    def send(self, encoded_frame):
        """
        Send an encoded frame over this transport (to be implemented in subclasses)

        :param bytes encoded_frame: a Frame object which has been encoded for transmission
        """
        pass

    def receive(self):
        """
        Receive a chunk of data (to be implemented in subclasses)

        :rtype: bytes
        """
        pass

    def cleanup(self):
        """
        Cleanup the transport (to be implemented in subclasses)
        """
        pass

    def attempt_connection(self):
        """
        Attempt to establish a connection.
        """
        pass

    def disconnect_socket(self):
        """
        Disconnect the socket.
        """
        pass

    def wait_for_connection(self, timeout=None):
        """
        Wait until we've established a connection with the server.

        :param float timeout: how long to wait, in seconds
        """
        if timeout is not None:
            wait_time = timeout / 10.0
        else:
            wait_time = None
        with self.__connect_wait_condition:
            while self.running and not self.is_connected() and not self.connection_error:
                self.__connect_wait_condition.wait(wait_time)
        if not self.running or not self.is_connected():
            raise exception.ConnectFailedException()

    def __receiver_loop(self):
        """
        Main loop listening for incoming data.
        """
        logging.debug("Starting receiver loop (%s)", threading.current_thread())
        notify_disconnected = True
        try:
            while self.running:
                try:
                    while self.running:
                        frames = self.__read()

                        for frame in frames:
                            if self.__is_eol(frame):
                                f = HEARTBEAT_FRAME
                            else:
                                f = parse_frame(frame)
                            if f is None:
                                continue
                            if self.__auto_decode:
                                f.body = decode(f.body)
                            self.process_frame(f, frame)
                except exception.ConnectionClosedException:
                    if self.running:
                        #
                        # Clear out any half-received messages after losing connection
                        #
                        self.__recvbuf = b""
                        self.running = False
                        notify_disconnected = True
                    break
                finally:
                    self.cleanup()
        finally:
            with self.__receiver_thread_exit_condition:
                self.__receiver_thread_exited = True
                self.__receiver_thread_exit_condition.notify_all()
            logging.debug("Receiver loop ended")
            self.notify("receiver_loop_completed")
            if notify_disconnected and not self.notified_on_disconnect:
                self.notify("disconnected")
            with self.__connect_wait_condition:
                self.__connect_wait_condition.notify_all()
            self.notified_on_disconnect = False

    def __read(self):
        """
        Read the next frame(s) from the socket.

        :return: list of frames read
        :rtype: list(bytes)
        """
        fastbuf = BytesIO()
        while self.running:
            try:
                try:
                    c = self.receive()
                except exception.InterruptedException:
                    logging.debug("socket read interrupted, restarting")
                    continue
            except Exception:
                logging.debug("socket read error", exc_info=logging.verbose)
                c = b""
            if c is None or len(c) == 0:
                logging.debug("nothing received, raising CCE")
                raise exception.ConnectionClosedException()
            if self.__is_eol(c) and not self.__recvbuf and not fastbuf.tell():
                #
                # EOL to an empty receive buffer: treat as heartbeat.
                # Note that this may misdetect an optional EOL at end of frame as heartbeat in case the
                # previous receive() got a complete frame whose NUL at end of frame happened to be the
                # last byte of that read. But that should be harmless in practice.
                #
                fastbuf.close()
                return [c]
            fastbuf.write(c)
            if b"\x00" in c:
                #
                # Possible end of frame
                #
                break
        self.__recvbuf += fastbuf.getvalue()
        fastbuf.close()
        result = []

        if self.__recvbuf and self.running:
            while True:
                pos = self.__recvbuf.find(b"\x00")

                if pos >= 0:
                    frame = self.__recvbuf[0:pos]
                    preamble_end_match = PREAMBLE_END_RE.search(frame)
                    if preamble_end_match:
                        preamble_end = preamble_end_match.start()
                        content_length_match = BaseTransport.__content_length_re.search(frame[0:preamble_end])
                        if content_length_match:
                            content_length = int(content_length_match.group("value"))
                            content_offset = preamble_end_match.end()
                            frame_size = content_offset + content_length
                            if frame_size > len(frame):
                                #
                                # Frame contains NUL bytes, need to read more
                                #
                                if frame_size < len(self.__recvbuf):
                                    pos = frame_size
                                    frame = self.__recvbuf[0:pos]
                                else:
                                    #
                                    # Haven't read enough data yet, exit loop and wait for more to arrive
                                    #
                                    break
                    result.append(frame)
                    pos += 1
                    #
                    # Ignore optional EOLs at end of frame
                    #
                    while 1:
                        if self.__is_eol(self.__recvbuf[pos:pos + 1]):
                            pos += 1
                        elif self.__is_eol(self.__recvbuf[pos:pos + 2]):
                            pos += 2
                        else:
                            break
                    self.__recvbuf = self.__recvbuf[pos:]
                else:
                    break
        return result


class Transport(BaseTransport):
    """
    Represents a STOMP client 'transport'. Effectively this is the communications mechanism without the definition of
    the protocol.

    :param list((str,int)) host_and_ports: a list of (host, port) tuples
    :param bool prefer_localhost: if True and the local host is mentioned in the (host,
        port) tuples, try to connect to this first
    :param bool try_loopback_connect: if True and the local host is found in the host
        tuples, try connecting to it using loopback interface
        (127.0.0.1)
    :param float reconnect_sleep_initial: initial delay in seconds to wait before reattempting
        to establish a connection if connection to any of the
        hosts fails.
    :param float reconnect_sleep_increase: factor by which the sleep delay is increased after
        each connection attempt. For example, 0.5 means
        to wait 50% longer than before the previous attempt,
        1.0 means wait twice as long, and 0.0 means keep
        the delay constant.
    :param float reconnect_sleep_max: maximum delay between connection attempts, regardless
        of the reconnect_sleep_increase.
    :param float reconnect_sleep_jitter: random additional time to wait (as a percentage of
        the time determined using the previous parameters)
        between connection attempts in order to avoid
        stampeding. For example, a value of 0.1 means to wait
        an extra 0%-10% (randomly determined) of the delay
        calculated using the previous three parameters.
    :param int reconnect_attempts_max: maximum attempts to reconnect (Can also be used for infinite attempts : `-1`)
    :param timeout: the timeout value to use when connecting the stomp socket
    :param keepalive: some operating systems support sending the occasional heart
        beat packets to detect when a connection fails.  This
        parameter can either be set set to a boolean to turn on the
        default keepalive options for your OS, or as a tuple of
        values, which also enables keepalive packets, but specifies
        options specific to your OS implementation.
        For linux, supply ("linux", ka_idle, ka_intvl, ka_cnt)
        For macos, supply ("mac", ka_intvl)
    :param str vhost: specify a virtual hostname to provide in the 'host' header of the connection
    :param int recv_bytes: the number of bytes to use when calling recv
    """

    def __init__(self,
                 host_and_ports=None,
                 prefer_localhost=True,
                 try_loopback_connect=True,
                 reconnect_sleep_initial=0.1,
                 reconnect_sleep_increase=0.5,
                 reconnect_sleep_jitter=0.1,
                 reconnect_sleep_max=60.0,
                 reconnect_attempts_max=3,
                 timeout=None,
                 keepalive=None,
                 vhost=None,
                 auto_decode=True,
                 encoding="utf-8",
                 recv_bytes=1024,
                 is_eol_fc=is_eol_default,
                 bind_host_port=None):
        BaseTransport.__init__(self, auto_decode, encoding, is_eol_fc)

        if host_and_ports is None:
            logging.debug("No hosts_and_ports specified, adding default localhost")
            host_and_ports = [("localhost", 61613)]

        sorted_host_and_ports = []
        sorted_host_and_ports.extend(host_and_ports)

        #
        # If localhost is preferred, make sure all (host, port) tuples that refer to the local host come first in
        # the list
        #
        if prefer_localhost:
            sorted_host_and_ports.sort(key=is_localhost)

        #
        # If the user wishes to attempt connecting to local ports using the loopback interface, for each (host, port)
        # tuple referring to a local host, add an entry with the host name replaced by 127.0.0.1 if it doesn't
        # exist already
        #
        loopback_host_and_ports = []
        if try_loopback_connect:
            for host_and_port in sorted_host_and_ports:
                if is_localhost(host_and_port) == 1:
                    port = host_and_port[1]
                    if not (("127.0.0.1", port) in sorted_host_and_ports or (
                    "localhost", port) in sorted_host_and_ports):
                        loopback_host_and_ports.append(("127.0.0.1", port))

        #
        # Assemble the final, possibly sorted list of (host, port) tuples
        #
        self.__host_and_ports = []
        self.__host_and_ports.extend(loopback_host_and_ports)
        self.__host_and_ports.extend(sorted_host_and_ports)
        self.__bind_host_port = bind_host_port

        self.__reconnect_sleep_initial = reconnect_sleep_initial
        self.__reconnect_sleep_increase = reconnect_sleep_increase
        self.__reconnect_sleep_jitter = reconnect_sleep_jitter
        self.__reconnect_sleep_max = reconnect_sleep_max
        self.__reconnect_attempts_max = reconnect_attempts_max
        self.__timeout = timeout

        self.socket = None
        self.__socket_semaphore = threading.BoundedSemaphore(1)
        self.current_host_and_port = None

        # setup SSL
        self.__ssl_params = {}
        self.__keepalive = keepalive
        self.vhost = vhost
        self.__recv_bytes = recv_bytes

    def is_connected(self):
        """
        Return true if the socket managed by this connection is connected

        :rtype: bool
        """
        try:
            return self.socket is not None and self.socket.getsockname()[1] != 0 and BaseTransport.is_connected(self)
        except socket.error:
            return False

    def disconnect_socket(self):
        """
        Disconnect the underlying socket connection
        """
        self.running = False
        if self.socket is not None:
            if self.__need_ssl():
                #
                # Even though we don't want to use the socket, unwrap is the only API method which does a proper SSL
                # shutdown
                #
                try:
                    self.socket = self.socket.unwrap()
                except Exception:
                    #
                    # unwrap seems flaky on Win with the back-ported ssl mod, so catch any exception and log it
                    #
                    _, e, _ = sys.exc_info()
                    logging.warning(e)
            elif hasattr(socket, "SHUT_RDWR"):
                try:
                    self.socket.shutdown(socket.SHUT_RDWR)
                except socket.error:
                    _, e, _ = sys.exc_info()
                    # ignore when socket already closed
                    if get_errno(e) != errno.ENOTCONN:
                        logging.warning("Unable to issue SHUT_RDWR on socket because of error '%s'", e)

        #
        # split this into a separate check, because sometimes the socket is nulled between shutdown and this call
        #
        if self.socket is not None:
            try:
                self.socket.close()
            except socket.error:
                _, e, _ = sys.exc_info()
                logging.warning("Unable to close socket because of error '%s'", e)
        self.current_host_and_port = None
        self.socket = None
        if not self.notified_on_disconnect:
            self.notify("disconnected")

    def send(self, encoded_frame):
        """
        :param bytes encoded_frame:
        """
        if self.socket is not None:
            try:
                with self.__socket_semaphore:
                    self.socket.sendall(encoded_frame)
            except Exception:
                _, e, _ = sys.exc_info()
                logging.error("Error sending frame", exc_info=True)
                raise e
        else:
            raise exception.NotConnectedException()

    def receive(self):
        """
        :rtype: bytes
        """
        try:
            return self.socket.recv(self.__recv_bytes)
        except socket.error:
            _, e, _ = sys.exc_info()
            if get_errno(e) in (errno.EAGAIN, errno.EINTR):
                logging.debug("socket read interrupted, restarting")
                raise exception.InterruptedException()
            if self.is_connected():
                raise

    def cleanup(self):
        """
        Close the socket and clear the current host and port details.
        """
        try:
            self.socket.close()
        except:
            pass  # ignore errors when attempting to close socket
        self.socket = None

    def __enable_keepalive(self):
        def try_setsockopt(sock, name, fam, opt, val=None):
            if val is None:
                return True  # no value to set always works
            try:
                sock.setsockopt(fam, opt, val)
                logging.debug("keepalive: set %r option to %r on socket", name, val)
            except:
                logging.error("keepalive: unable to set %r option to %r on socket", name, val)
                return False
            return True

        ka = self.__keepalive

        if not ka:
            return

        if ka is True:
            ka_sig = "auto"
            ka_args = ()
        else:
            try:
                ka_sig = ka[0]
                ka_args = ka[1:]
            except Exception:
                logging.error("keepalive: bad specification %r", ka)
                return

        if ka_sig == "auto":
            if LINUX_KEEPALIVE_AVAIL:
                ka_sig = "linux"
                ka_args = None
                logging.debug("keepalive: autodetected linux-style support")
            elif MAC_KEEPALIVE_AVAIL:
                ka_sig = "mac"
                ka_args = None
                logging.debug("keepalive: autodetected mac-style support")
            else:
                logging.error("keepalive: unable to detect any implementation, DISABLED!")
                return

        if ka_sig == "linux":
            logging.debug("keepalive: activating linux-style support")
            if ka_args is None:
                logging.debug("keepalive: using system defaults")
                ka_args = (None, None, None)
            ka_idle, ka_intvl, ka_cnt = ka_args
            if try_setsockopt(self.socket, "enable", SOL_SOCKET, SO_KEEPALIVE, 1):
                try_setsockopt(self.socket, "idle time", SOL_TCP, TCP_KEEPIDLE, ka_idle)
                try_setsockopt(self.socket, "interval", SOL_TCP, TCP_KEEPINTVL, ka_intvl)
                try_setsockopt(self.socket, "count", SOL_TCP, TCP_KEEPCNT, ka_cnt)
        elif ka_sig == "mac":
            logging.debug("keepalive: activating mac-style support")
            if ka_args is None:
                logging.debug("keepalive: using system defaults")
                ka_args = (3,)
            ka_intvl = ka_args
            if try_setsockopt(self.socket, "enable", SOL_SOCKET, SO_KEEPALIVE, 1):
                try_setsockopt(self.socket, socket.IPPROTO_TCP, 0x10, ka_intvl)
        else:
            logging.error("keepalive: implementation %r not recognized or not supported", ka_sig)

    def attempt_connection(self):
        """
        Try connecting to the (host, port) tuples specified at construction time.
        """
        self.connection_error = False
        sleep_exp = 1
        connect_count = 0

        logging.debug("attempt reconnection (%s, %s, %s)", self.running, self.socket, connect_count)
        while self.running and self.socket is None and (connect_count < self.__reconnect_attempts_max or
                                                        self.__reconnect_attempts_max == -1):
            for host_and_port in self.__host_and_ports:
                try:
                    logging.debug("Attempting connection to host %s, port %s", host_and_port[0], host_and_port[1])
                    if self.__bind_host_port:
                        self.socket = socket.create_connection(host_and_port, self.__timeout, self.__bind_host_port)
                    else:
                        self.socket = socket.create_connection(host_and_port, self.__timeout)
                    self.__enable_keepalive()
                    need_ssl = self.__need_ssl(host_and_port)

                    if need_ssl:  # wrap socket
                        ssl_params = self.get_ssl(host_and_port)
                        tls_context = ssl.SSLContext(DEFAULT_SSL_VERSION)
                        if ssl_params["ca_certs"]:
                            cert_validation = ssl.CERT_REQUIRED
                            tls_context.load_verify_locations(ssl_params["ca_certs"])
                        else:
                            cert_validation = ssl.CERT_NONE
                        if tls_context:
                            # Wrap the socket for TLS
                            certfile = ssl_params["cert_file"]
                            keyfile = ssl_params["key_file"]
                            password = ssl_params.get("password")
                            if certfile and not keyfile:
                                keyfile = certfile
                            if certfile:
                                tls_context.load_cert_chain(certfile, keyfile, password)
                            if cert_validation is None or cert_validation == ssl.CERT_NONE:
                                tls_context.check_hostname = False
                            tls_context.verify_mode = cert_validation
                            logging.debug("Wrapping SSL socket")
                            self.socket = tls_context.wrap_socket(self.socket, server_hostname=host_and_port[0])
                        else:
                            # Old-style wrap_socket where we don't have a modern SSLContext (so no SNI)
                            logging.debug("Wrapping SSL socket (old style)")
                            self.socket = ssl.wrap_socket(
                                self.socket,
                                keyfile=ssl_params["key_file"],
                                certfile=ssl_params["cert_file"],
                                cert_reqs=cert_validation,
                                ca_certs=ssl_params["ca_certs"],
                                ssl_version=ssl_params["ssl_version"])

                    self.socket.settimeout(self.__timeout)

                    if self.blocking is not None:
                        self.socket.setblocking(self.blocking)

                    #
                    # Validate server cert
                    #
                    if need_ssl and ssl_params["cert_validator"]:
                        cert = self.socket.getpeercert()
                        (ok, errmsg) = ssl_params["cert_validator"](cert, host_and_port[0])
                        if not ok:
                            raise SSLError("Server certificate validation failed: %s", errmsg)

                    self.current_host_and_port = host_and_port
                    logging.debug("Established connection to host %s, port %s", host_and_port[0], host_and_port[1])
                    break
                except (OSError, AssertionError):
                    self.socket = None
                    connect_count += 1
                    logging.warning("Could not connect to host %s, port %s", host_and_port[0], host_and_port[1],
                                    exc_info=logging.verbose)

            if self.socket is None:
                sleep_duration = (min(self.__reconnect_sleep_max,
                                      ((self.__reconnect_sleep_initial / (1.0 + self.__reconnect_sleep_increase))
                                       * math.pow(1.0 + self.__reconnect_sleep_increase, sleep_exp)))
                                  * (1.0 + random.random() * self.__reconnect_sleep_jitter))
                sleep_end = monotonic() + sleep_duration
                logging.debug("Sleeping for %.1f seconds before attempting reconnect", sleep_duration)
                while self.running and monotonic() < sleep_end:
                    time.sleep(0.2)

                if sleep_duration < self.__reconnect_sleep_max:
                    sleep_exp += 1

        if not self.socket:
            raise exception.ConnectFailedException()

    def set_ssl(self,
                for_hosts=[],
                key_file=None,
                cert_file=None,
                ca_certs=None,
                cert_validator=None,
                ssl_version=DEFAULT_SSL_VERSION,
                password=None):
        """
        Sets up SSL configuration for the given hosts. This ensures socket is wrapped in a SSL connection, raising an
        exception if the SSL module can't be found.

        :param for_hosts: a list of tuples describing hosts this SSL configuration should be applied to
        :param cert_file: the path to a X509 certificate
        :param key_file: the path to a X509 key file
        :param ca_certs: the path to the a file containing CA certificates to validate the server against.
                         If this is not set, server side certificate validation is not done.
        :param cert_validator: function which performs extra validation on the client certificate, for example
                               checking the returned certificate has a commonName attribute equal to the
                               hostname (to avoid man in the middle attacks).
                               The signature is: (OK, err_msg) = validation_function(cert, hostname)
                               where OK is a boolean, and cert is a certificate structure
                               as returned by ssl.SSLSocket.getpeercert()
        :param ssl_version: SSL protocol to use for the connection. This should be one of the PROTOCOL_x
                            constants provided by the ssl module. The default is ssl.PROTOCOL_TLSv1
        :param password: SSL password
        """
        if not ssl:
            raise Exception("SSL connection requested, but SSL library not found")

        for host_port in for_hosts:
            self.__ssl_params[host_port] = dict(key_file=key_file,
                                                cert_file=cert_file,
                                                ca_certs=ca_certs,
                                                cert_validator=cert_validator,
                                                ssl_version=ssl_version,
                                                password=password)

    def __need_ssl(self, host_and_port=None):
        """
        Whether current host needs SSL or not.

        :param (str,int) host_and_port: the host/port pair to check, default current_host_and_port
        """
        if not host_and_port:
            host_and_port = self.current_host_and_port

        return host_and_port in self.__ssl_params

    def get_ssl(self, host_and_port=None):
        """
        Get SSL params for the given host.

        :param (str,int) host_and_port: the host/port pair we want SSL params for, default current_host_and_port
        """
        if not host_and_port:
            host_and_port = self.current_host_and_port

<<<<<<< HEAD
=======
        return self.__ssl_params.get(host_and_port)


class WSTransport(BaseTransport):
    """
    Represents a STOMP client websocket 'transport'. Effectively this is the communications mechanism without the definition of
    the protocol.

    :param list((str,int)) host_and_ports: a list of (host, port) tuples
    :param bool prefer_localhost: if True and the local host is mentioned in the (host,
        port) tuples, try to connect to this first
    :param bool try_loopback_connect: if True and the local host is found in the host
        tuples, try connecting to it using loopback interface
        (127.0.0.1)
    :param float reconnect_sleep_initial: initial delay in seconds to wait before reattempting
        to establish a connection if connection to any of the
        hosts fails.
    :param float reconnect_sleep_increase: factor by which the sleep delay is increased after
        each connection attempt. For example, 0.5 means
        to wait 50% longer than before the previous attempt,
        1.0 means wait twice as long, and 0.0 means keep
        the delay constant.
    :param float reconnect_sleep_max: maximum delay between connection attempts, regardless
        of the reconnect_sleep_increase.
    :param float reconnect_sleep_jitter: random additional time to wait (as a percentage of
        the time determined using the previous parameters)
        between connection attempts in order to avoid
        stampeding. For example, a value of 0.1 means to wait
        an extra 0%-10% (randomly determined) of the delay
        calculated using the previous three parameters.
    :param int reconnect_attempts_max: maximum attempts to reconnect (Can also be used for infinite attempts : `-1`)
    :param timeout: the timeout value to use when connecting the stomp socket
    :param keepalive: some operating systems support sending the occasional heart
        beat packets to detect when a connection fails.  This
        parameter can either be set set to a boolean to turn on the
        default keepalive options for your OS, or as a tuple of
        values, which also enables keepalive packets, but specifies
        options specific to your OS implementation.
        For linux, supply ("linux", ka_idle, ka_intvl, ka_cnt)
        For macos, supply ("mac", ka_intvl)
    :param str vhost: specify a virtual hostname to provide in the 'host' header of the connection
    :param int recv_bytes: the number of bytes to use when calling recv
    """

    def __init__(self,
                 host_and_ports=None,
                 prefer_localhost=True,
                 try_loopback_connect=True,
                 reconnect_sleep_initial=0.1,
                 reconnect_sleep_increase=0.5,
                 reconnect_sleep_jitter=0.1,
                 reconnect_sleep_max=60.0,
                 reconnect_attempts_max=3,
                 timeout=None,
                 keepalive=None,
                 vhost=None,
                 auto_decode=True,
                 encoding="utf-8",
                 recv_bytes=1024,
                 is_eol_fc=is_eol_default,
                 bind_host_port=None,
                 ws_path=None,
                 header=None):
        BaseTransport.__init__(self, auto_decode, encoding, is_eol_fc)

        if host_and_ports is None:
            logging.debug("No hosts_and_ports specified, adding default localhost")
            host_and_ports = [("localhost", 61613)]

        sorted_host_and_ports = []
        sorted_host_and_ports.extend(host_and_ports)

        #
        # If localhost is preferred, make sure all (host, port) tuples that refer to the local host come first in
        # the list
        #
        if prefer_localhost:
            sorted_host_and_ports.sort(key=is_localhost)

        #
        # If the user wishes to attempt connecting to local ports using the loopback interface, for each (host, port)
        # tuple referring to a local host, add an entry with the host name replaced by 127.0.0.1 if it doesn't
        # exist already
        #
        loopback_host_and_ports = []
        if try_loopback_connect:
            for host_and_port in sorted_host_and_ports:
                if is_localhost(host_and_port) == 1:
                    port = host_and_port[1]
                    if not (("127.0.0.1", port) in sorted_host_and_ports or (
                    "localhost", port) in sorted_host_and_ports):
                        loopback_host_and_ports.append(("127.0.0.1", port))

        #
        # Assemble the final, possibly sorted list of (host, port) tuples
        #
        self.__host_and_ports = []
        self.__host_and_ports.extend(loopback_host_and_ports)
        self.__host_and_ports.extend(sorted_host_and_ports)
        self.__bind_host_port = bind_host_port

        self.__reconnect_sleep_initial = reconnect_sleep_initial
        self.__reconnect_sleep_increase = reconnect_sleep_increase
        self.__reconnect_sleep_jitter = reconnect_sleep_jitter
        self.__reconnect_sleep_max = reconnect_sleep_max
        self.__reconnect_attempts_max = reconnect_attempts_max
        self.__timeout = timeout

        self.socket = None
        self.__socket_semaphore = threading.BoundedSemaphore(1)
        self.current_host_and_port = None
        self.vhost = vhost
        self.ws_path = ws_path
        self.header = header

        # setup SSL
        self.__ssl_params = {}
        self.__keepalive = keepalive
        self.__recv_bytes = recv_bytes

    def is_connected(self):
        """
        Return true if the socket managed by this connection is connected

        :rtype: bool
        """
        try:
            return self.socket is not None and self.socket.getstatus() == 101 and BaseTransport.is_connected(self)
        except socket.error:
            return False

    def disconnect_socket(self):
        """
        Disconnect the underlying socket connection
        """
        self.running = False
        if self.socket is not None:
            if self.__need_ssl():
                #
                # Even though we don't want to use the socket, unwrap is the only API method which does a proper SSL
                # shutdown
                #
                try:
                    self.socket = self.socket.unwrap()
                except Exception:
                    #
                    # unwrap seems flaky on Win with the back-ported ssl mod, so catch any exception and log it
                    #
                    _, e, _ = sys.exc_info()
                    logging.warning(e)
            elif hasattr(socket, "SHUT_RDWR"):
                try:
                    self.socket.shutdown(socket.SHUT_RDWR)
                except socket.error:
                    _, e, _ = sys.exc_info()
                    # ignore when socket already closed
                    if get_errno(e) != errno.ENOTCONN:
                        logging.warning("Unable to issue SHUT_RDWR on socket because of error '%s'", e)

        #
        # split this into a separate check, because sometimes the socket is nulled between shutdown and this call
        #
        if self.socket is not None:
            try:
                self.socket.close()
            except socket.error:
                _, e, _ = sys.exc_info()
                logging.warning("Unable to close socket because of error '%s'", e)
        self.current_host_and_port = None
        self.socket = None
        if not self.notified_on_disconnect:
            self.notify("disconnected")

    def send(self, encoded_frame):
        """
        :param bytes encoded_frame:
        """
        if self.socket is not None:
            try:
                with self.__socket_semaphore:
                    self.socket.send(encoded_frame)
            except Exception:
                _, e, _ = sys.exc_info()
                logging.error("Error sending frame", exc_info=True)
                raise e
        else:
            raise exception.NotConnectedException()

    def receive(self):
        """
        :rtype: bytes
        """
        try:
            return self.socket.recv().encode()
        except socket.error:
            _, e, _ = sys.exc_info()
            if get_errno(e) in (errno.EAGAIN, errno.EINTR):
                logging.debug("socket read interrupted, restarting")
                raise exception.InterruptedException()
            if self.is_connected():
                raise

    def cleanup(self):
        """
        Close the socket and clear the current host and port details.
        """
        try:
            self.socket.close()
        except:
            pass  # ignore errors when attempting to close socket
        self.socket = None

    def __enable_keepalive(self):
        def try_setsockopt(sock, name, fam, opt, val):
            if val is None:
                return True  # no value to set always works
            try:
                sock.setsockopt(fam, opt, val)
                logging.debug("keepalive: set %r option to %r on socket", name, val)
            except:
                logging.error("keepalive: unable to set %r option to %r on socket", name, val)
                return False
            return True

        ka = self.__keepalive

        if not ka:
            return

        if ka is True:
            ka_sig = "auto"
            ka_args = ()
        else:
            try:
                ka_sig = ka[0]
                ka_args = ka[1:]
            except Exception:
                logging.error("keepalive: bad specification %r", ka)
                return

        if ka_sig == "auto":
            if LINUX_KEEPALIVE_AVAIL:
                ka_sig = "linux"
                ka_args = None
                logging.debug("keepalive: autodetected linux-style support")
            elif MAC_KEEPALIVE_AVAIL:
                ka_sig = "mac"
                ka_args = None
                logging.debug("keepalive: autodetected mac-style support")
            else:
                logging.error("keepalive: unable to detect any implementation, DISABLED!")
                return

        if ka_sig == "linux":
            logging.debug("keepalive: activating linux-style support")
            if ka_args is None:
                logging.debug("keepalive: using system defaults")
                ka_args = (None, None, None)
            ka_idle, ka_intvl, ka_cnt = ka_args
            if try_setsockopt(self.socket, "enable", SOL_SOCKET, SO_KEEPALIVE, 1):
                try_setsockopt(self.socket, "idle time", SOL_TCP, TCP_KEEPIDLE, ka_idle)
                try_setsockopt(self.socket, "interval", SOL_TCP, TCP_KEEPINTVL, ka_intvl)
                try_setsockopt(self.socket, "count", SOL_TCP, TCP_KEEPCNT, ka_cnt)
        elif ka_sig == "mac":
            logging.debug("keepalive: activating mac-style support")
            if ka_args is None:
                logging.debug("keepalive: using system defaults")
                ka_args = (3,)
            ka_intvl = ka_args
            if try_setsockopt(self.socket, "enable", SOL_SOCKET, SO_KEEPALIVE, 1):
                try_setsockopt(self.socket, socket.IPPROTO_TCP, 0x10, ka_intvl)
        else:
            logging.error("keepalive: implementation %r not recognized or not supported", ka_sig)

    def attempt_connection(self):
        """
        Try connecting to the (host, port) tuples specified at construction time.
        """
        self.connection_error = False
        sleep_exp = 1
        connect_count = 0

        logging.debug("attempt reconnection (%s, %s, %s)", self.running, self.socket, connect_count)
        while self.running and self.socket is None and (connect_count < self.__reconnect_attempts_max or
                                                        self.__reconnect_attempts_max == -1):
            for host_and_port in self.__host_and_ports:
                try:
                    logging.debug("Attempting connection to host %s, port %s", host_and_port[0], host_and_port[1])
                    #websocket.enableTrace(True)
                    self.current_host_and_port = host_and_port
                    path = "/"
                    if self.ws_path:
                        path = self.ws_path

                    header = {}
                    if self.header is not None:
                        header = self.header

                    if self.__need_ssl():
                        scheme = "wss"
                    else:
                        scheme = "ws"
                    self.socket = websocket.create_connection(
                        f"{scheme}://{host_and_port[0]}:{host_and_port[1]}{path}",
                        header=self.header,
                        sslopt=self.get_ssl()
                    )
                    logging.debug("Established connection to host %s, port %s", host_and_port[0], host_and_port[1])
                    break
                except (OSError, AssertionError) as exc:
                    self.socket = None
                    connect_count += 1
                    logging.warning("Could not connect to host %s, port %s: %s", host_and_port[0], host_and_port[1],
                                    str(exc), exc_info=logging.verbose)

            if self.socket is None:
                sleep_duration = (min(self.__reconnect_sleep_max,
                                      ((self.__reconnect_sleep_initial / (1.0 + self.__reconnect_sleep_increase))
                                       * math.pow(1.0 + self.__reconnect_sleep_increase, sleep_exp)))
                                  * (1.0 + random.random() * self.__reconnect_sleep_jitter))
                sleep_end = monotonic() + sleep_duration
                logging.debug("Sleeping for %.1f seconds before attempting reconnect", sleep_duration)
                while self.running and monotonic() < sleep_end:
                    time.sleep(0.2)

                if sleep_duration < self.__reconnect_sleep_max:
                    sleep_exp += 1

        if not self.socket:
            raise exception.ConnectFailedException()

    def set_ssl(self,
                for_hosts=[],
                key_file=None,
                cert_file=None,
                ca_certs=None,
                cert_validator=None,
                ssl_version=DEFAULT_SSL_VERSION,
                password=None):
        """
        Sets up SSL configuration for the given hosts. This ensures socket is wrapped in a SSL connection, raising an
        exception if the SSL module can't be found.

        :param for_hosts: a list of tuples describing hosts this SSL configuration should be applied to
        :param cert_file: the path to a X509 certificate
        :param key_file: the path to a X509 key file
        :param ca_certs: the path to the a file containing CA certificates to validate the server against.
                         If this is not set, server side certificate validation is not done.
        :param cert_validator: function which performs extra validation on the client certificate, for example
                               checking the returned certificate has a commonName attribute equal to the
                               hostname (to avoid man in the middle attacks).
                               The signature is: (OK, err_msg) = validation_function(cert, hostname)
                               where OK is a boolean, and cert is a certificate structure
                               as returned by ssl.SSLSocket.getpeercert()
        :param ssl_version: SSL protocol to use for the connection. This should be one of the PROTOCOL_x
                            constants provided by the ssl module. The default is ssl.PROTOCOL_TLSv1
        :param password: SSL password
        """
        if not ssl:
            raise Exception("SSL connection requested, but SSL library not found")

        for host_port in for_hosts:
            self.__ssl_params[host_port] = dict(key_file=key_file,
                                                cert_file=cert_file,
                                                ca_certs=ca_certs,
                                                cert_validator=cert_validator,
                                                ssl_version=ssl_version,
                                                password=password)

    def __need_ssl(self, host_and_port=None):
        """
        Whether current host needs SSL or not.

        :param (str,int) host_and_port: the host/port pair to check, default current_host_and_port
        """
        if not host_and_port:
            host_and_port = self.current_host_and_port

        return host_and_port in self.__ssl_params

    def get_ssl(self, host_and_port=None):
        """
        Get SSL params for the given host.

        :param (str,int) host_and_port: the host/port pair we want SSL params for, default current_host_and_port
        """
        if not host_and_port:
            host_and_port = self.current_host_and_port

>>>>>>> a42b5fbe
        return self.__ssl_params.get(host_and_port)<|MERGE_RESOLUTION|>--- conflicted
+++ resolved
@@ -782,7 +782,7 @@
                             raise SSLError("Server certificate validation failed: %s", errmsg)
 
                     self.current_host_and_port = host_and_port
-                    logging.debug("Established connection to host %s, port %s", host_and_port[0], host_and_port[1])
+                    logging.info("Established connection to host %s, port %s", host_and_port[0], host_and_port[1])
                     break
                 except (OSError, AssertionError):
                     self.socket = None
@@ -864,396 +864,4 @@
         if not host_and_port:
             host_and_port = self.current_host_and_port
 
-<<<<<<< HEAD
-=======
-        return self.__ssl_params.get(host_and_port)
-
-
-class WSTransport(BaseTransport):
-    """
-    Represents a STOMP client websocket 'transport'. Effectively this is the communications mechanism without the definition of
-    the protocol.
-
-    :param list((str,int)) host_and_ports: a list of (host, port) tuples
-    :param bool prefer_localhost: if True and the local host is mentioned in the (host,
-        port) tuples, try to connect to this first
-    :param bool try_loopback_connect: if True and the local host is found in the host
-        tuples, try connecting to it using loopback interface
-        (127.0.0.1)
-    :param float reconnect_sleep_initial: initial delay in seconds to wait before reattempting
-        to establish a connection if connection to any of the
-        hosts fails.
-    :param float reconnect_sleep_increase: factor by which the sleep delay is increased after
-        each connection attempt. For example, 0.5 means
-        to wait 50% longer than before the previous attempt,
-        1.0 means wait twice as long, and 0.0 means keep
-        the delay constant.
-    :param float reconnect_sleep_max: maximum delay between connection attempts, regardless
-        of the reconnect_sleep_increase.
-    :param float reconnect_sleep_jitter: random additional time to wait (as a percentage of
-        the time determined using the previous parameters)
-        between connection attempts in order to avoid
-        stampeding. For example, a value of 0.1 means to wait
-        an extra 0%-10% (randomly determined) of the delay
-        calculated using the previous three parameters.
-    :param int reconnect_attempts_max: maximum attempts to reconnect (Can also be used for infinite attempts : `-1`)
-    :param timeout: the timeout value to use when connecting the stomp socket
-    :param keepalive: some operating systems support sending the occasional heart
-        beat packets to detect when a connection fails.  This
-        parameter can either be set set to a boolean to turn on the
-        default keepalive options for your OS, or as a tuple of
-        values, which also enables keepalive packets, but specifies
-        options specific to your OS implementation.
-        For linux, supply ("linux", ka_idle, ka_intvl, ka_cnt)
-        For macos, supply ("mac", ka_intvl)
-    :param str vhost: specify a virtual hostname to provide in the 'host' header of the connection
-    :param int recv_bytes: the number of bytes to use when calling recv
-    """
-
-    def __init__(self,
-                 host_and_ports=None,
-                 prefer_localhost=True,
-                 try_loopback_connect=True,
-                 reconnect_sleep_initial=0.1,
-                 reconnect_sleep_increase=0.5,
-                 reconnect_sleep_jitter=0.1,
-                 reconnect_sleep_max=60.0,
-                 reconnect_attempts_max=3,
-                 timeout=None,
-                 keepalive=None,
-                 vhost=None,
-                 auto_decode=True,
-                 encoding="utf-8",
-                 recv_bytes=1024,
-                 is_eol_fc=is_eol_default,
-                 bind_host_port=None,
-                 ws_path=None,
-                 header=None):
-        BaseTransport.__init__(self, auto_decode, encoding, is_eol_fc)
-
-        if host_and_ports is None:
-            logging.debug("No hosts_and_ports specified, adding default localhost")
-            host_and_ports = [("localhost", 61613)]
-
-        sorted_host_and_ports = []
-        sorted_host_and_ports.extend(host_and_ports)
-
-        #
-        # If localhost is preferred, make sure all (host, port) tuples that refer to the local host come first in
-        # the list
-        #
-        if prefer_localhost:
-            sorted_host_and_ports.sort(key=is_localhost)
-
-        #
-        # If the user wishes to attempt connecting to local ports using the loopback interface, for each (host, port)
-        # tuple referring to a local host, add an entry with the host name replaced by 127.0.0.1 if it doesn't
-        # exist already
-        #
-        loopback_host_and_ports = []
-        if try_loopback_connect:
-            for host_and_port in sorted_host_and_ports:
-                if is_localhost(host_and_port) == 1:
-                    port = host_and_port[1]
-                    if not (("127.0.0.1", port) in sorted_host_and_ports or (
-                    "localhost", port) in sorted_host_and_ports):
-                        loopback_host_and_ports.append(("127.0.0.1", port))
-
-        #
-        # Assemble the final, possibly sorted list of (host, port) tuples
-        #
-        self.__host_and_ports = []
-        self.__host_and_ports.extend(loopback_host_and_ports)
-        self.__host_and_ports.extend(sorted_host_and_ports)
-        self.__bind_host_port = bind_host_port
-
-        self.__reconnect_sleep_initial = reconnect_sleep_initial
-        self.__reconnect_sleep_increase = reconnect_sleep_increase
-        self.__reconnect_sleep_jitter = reconnect_sleep_jitter
-        self.__reconnect_sleep_max = reconnect_sleep_max
-        self.__reconnect_attempts_max = reconnect_attempts_max
-        self.__timeout = timeout
-
-        self.socket = None
-        self.__socket_semaphore = threading.BoundedSemaphore(1)
-        self.current_host_and_port = None
-        self.vhost = vhost
-        self.ws_path = ws_path
-        self.header = header
-
-        # setup SSL
-        self.__ssl_params = {}
-        self.__keepalive = keepalive
-        self.__recv_bytes = recv_bytes
-
-    def is_connected(self):
-        """
-        Return true if the socket managed by this connection is connected
-
-        :rtype: bool
-        """
-        try:
-            return self.socket is not None and self.socket.getstatus() == 101 and BaseTransport.is_connected(self)
-        except socket.error:
-            return False
-
-    def disconnect_socket(self):
-        """
-        Disconnect the underlying socket connection
-        """
-        self.running = False
-        if self.socket is not None:
-            if self.__need_ssl():
-                #
-                # Even though we don't want to use the socket, unwrap is the only API method which does a proper SSL
-                # shutdown
-                #
-                try:
-                    self.socket = self.socket.unwrap()
-                except Exception:
-                    #
-                    # unwrap seems flaky on Win with the back-ported ssl mod, so catch any exception and log it
-                    #
-                    _, e, _ = sys.exc_info()
-                    logging.warning(e)
-            elif hasattr(socket, "SHUT_RDWR"):
-                try:
-                    self.socket.shutdown(socket.SHUT_RDWR)
-                except socket.error:
-                    _, e, _ = sys.exc_info()
-                    # ignore when socket already closed
-                    if get_errno(e) != errno.ENOTCONN:
-                        logging.warning("Unable to issue SHUT_RDWR on socket because of error '%s'", e)
-
-        #
-        # split this into a separate check, because sometimes the socket is nulled between shutdown and this call
-        #
-        if self.socket is not None:
-            try:
-                self.socket.close()
-            except socket.error:
-                _, e, _ = sys.exc_info()
-                logging.warning("Unable to close socket because of error '%s'", e)
-        self.current_host_and_port = None
-        self.socket = None
-        if not self.notified_on_disconnect:
-            self.notify("disconnected")
-
-    def send(self, encoded_frame):
-        """
-        :param bytes encoded_frame:
-        """
-        if self.socket is not None:
-            try:
-                with self.__socket_semaphore:
-                    self.socket.send(encoded_frame)
-            except Exception:
-                _, e, _ = sys.exc_info()
-                logging.error("Error sending frame", exc_info=True)
-                raise e
-        else:
-            raise exception.NotConnectedException()
-
-    def receive(self):
-        """
-        :rtype: bytes
-        """
-        try:
-            return self.socket.recv().encode()
-        except socket.error:
-            _, e, _ = sys.exc_info()
-            if get_errno(e) in (errno.EAGAIN, errno.EINTR):
-                logging.debug("socket read interrupted, restarting")
-                raise exception.InterruptedException()
-            if self.is_connected():
-                raise
-
-    def cleanup(self):
-        """
-        Close the socket and clear the current host and port details.
-        """
-        try:
-            self.socket.close()
-        except:
-            pass  # ignore errors when attempting to close socket
-        self.socket = None
-
-    def __enable_keepalive(self):
-        def try_setsockopt(sock, name, fam, opt, val):
-            if val is None:
-                return True  # no value to set always works
-            try:
-                sock.setsockopt(fam, opt, val)
-                logging.debug("keepalive: set %r option to %r on socket", name, val)
-            except:
-                logging.error("keepalive: unable to set %r option to %r on socket", name, val)
-                return False
-            return True
-
-        ka = self.__keepalive
-
-        if not ka:
-            return
-
-        if ka is True:
-            ka_sig = "auto"
-            ka_args = ()
-        else:
-            try:
-                ka_sig = ka[0]
-                ka_args = ka[1:]
-            except Exception:
-                logging.error("keepalive: bad specification %r", ka)
-                return
-
-        if ka_sig == "auto":
-            if LINUX_KEEPALIVE_AVAIL:
-                ka_sig = "linux"
-                ka_args = None
-                logging.debug("keepalive: autodetected linux-style support")
-            elif MAC_KEEPALIVE_AVAIL:
-                ka_sig = "mac"
-                ka_args = None
-                logging.debug("keepalive: autodetected mac-style support")
-            else:
-                logging.error("keepalive: unable to detect any implementation, DISABLED!")
-                return
-
-        if ka_sig == "linux":
-            logging.debug("keepalive: activating linux-style support")
-            if ka_args is None:
-                logging.debug("keepalive: using system defaults")
-                ka_args = (None, None, None)
-            ka_idle, ka_intvl, ka_cnt = ka_args
-            if try_setsockopt(self.socket, "enable", SOL_SOCKET, SO_KEEPALIVE, 1):
-                try_setsockopt(self.socket, "idle time", SOL_TCP, TCP_KEEPIDLE, ka_idle)
-                try_setsockopt(self.socket, "interval", SOL_TCP, TCP_KEEPINTVL, ka_intvl)
-                try_setsockopt(self.socket, "count", SOL_TCP, TCP_KEEPCNT, ka_cnt)
-        elif ka_sig == "mac":
-            logging.debug("keepalive: activating mac-style support")
-            if ka_args is None:
-                logging.debug("keepalive: using system defaults")
-                ka_args = (3,)
-            ka_intvl = ka_args
-            if try_setsockopt(self.socket, "enable", SOL_SOCKET, SO_KEEPALIVE, 1):
-                try_setsockopt(self.socket, socket.IPPROTO_TCP, 0x10, ka_intvl)
-        else:
-            logging.error("keepalive: implementation %r not recognized or not supported", ka_sig)
-
-    def attempt_connection(self):
-        """
-        Try connecting to the (host, port) tuples specified at construction time.
-        """
-        self.connection_error = False
-        sleep_exp = 1
-        connect_count = 0
-
-        logging.debug("attempt reconnection (%s, %s, %s)", self.running, self.socket, connect_count)
-        while self.running and self.socket is None and (connect_count < self.__reconnect_attempts_max or
-                                                        self.__reconnect_attempts_max == -1):
-            for host_and_port in self.__host_and_ports:
-                try:
-                    logging.debug("Attempting connection to host %s, port %s", host_and_port[0], host_and_port[1])
-                    #websocket.enableTrace(True)
-                    self.current_host_and_port = host_and_port
-                    path = "/"
-                    if self.ws_path:
-                        path = self.ws_path
-
-                    header = {}
-                    if self.header is not None:
-                        header = self.header
-
-                    if self.__need_ssl():
-                        scheme = "wss"
-                    else:
-                        scheme = "ws"
-                    self.socket = websocket.create_connection(
-                        f"{scheme}://{host_and_port[0]}:{host_and_port[1]}{path}",
-                        header=self.header,
-                        sslopt=self.get_ssl()
-                    )
-                    logging.debug("Established connection to host %s, port %s", host_and_port[0], host_and_port[1])
-                    break
-                except (OSError, AssertionError) as exc:
-                    self.socket = None
-                    connect_count += 1
-                    logging.warning("Could not connect to host %s, port %s: %s", host_and_port[0], host_and_port[1],
-                                    str(exc), exc_info=logging.verbose)
-
-            if self.socket is None:
-                sleep_duration = (min(self.__reconnect_sleep_max,
-                                      ((self.__reconnect_sleep_initial / (1.0 + self.__reconnect_sleep_increase))
-                                       * math.pow(1.0 + self.__reconnect_sleep_increase, sleep_exp)))
-                                  * (1.0 + random.random() * self.__reconnect_sleep_jitter))
-                sleep_end = monotonic() + sleep_duration
-                logging.debug("Sleeping for %.1f seconds before attempting reconnect", sleep_duration)
-                while self.running and monotonic() < sleep_end:
-                    time.sleep(0.2)
-
-                if sleep_duration < self.__reconnect_sleep_max:
-                    sleep_exp += 1
-
-        if not self.socket:
-            raise exception.ConnectFailedException()
-
-    def set_ssl(self,
-                for_hosts=[],
-                key_file=None,
-                cert_file=None,
-                ca_certs=None,
-                cert_validator=None,
-                ssl_version=DEFAULT_SSL_VERSION,
-                password=None):
-        """
-        Sets up SSL configuration for the given hosts. This ensures socket is wrapped in a SSL connection, raising an
-        exception if the SSL module can't be found.
-
-        :param for_hosts: a list of tuples describing hosts this SSL configuration should be applied to
-        :param cert_file: the path to a X509 certificate
-        :param key_file: the path to a X509 key file
-        :param ca_certs: the path to the a file containing CA certificates to validate the server against.
-                         If this is not set, server side certificate validation is not done.
-        :param cert_validator: function which performs extra validation on the client certificate, for example
-                               checking the returned certificate has a commonName attribute equal to the
-                               hostname (to avoid man in the middle attacks).
-                               The signature is: (OK, err_msg) = validation_function(cert, hostname)
-                               where OK is a boolean, and cert is a certificate structure
-                               as returned by ssl.SSLSocket.getpeercert()
-        :param ssl_version: SSL protocol to use for the connection. This should be one of the PROTOCOL_x
-                            constants provided by the ssl module. The default is ssl.PROTOCOL_TLSv1
-        :param password: SSL password
-        """
-        if not ssl:
-            raise Exception("SSL connection requested, but SSL library not found")
-
-        for host_port in for_hosts:
-            self.__ssl_params[host_port] = dict(key_file=key_file,
-                                                cert_file=cert_file,
-                                                ca_certs=ca_certs,
-                                                cert_validator=cert_validator,
-                                                ssl_version=ssl_version,
-                                                password=password)
-
-    def __need_ssl(self, host_and_port=None):
-        """
-        Whether current host needs SSL or not.
-
-        :param (str,int) host_and_port: the host/port pair to check, default current_host_and_port
-        """
-        if not host_and_port:
-            host_and_port = self.current_host_and_port
-
-        return host_and_port in self.__ssl_params
-
-    def get_ssl(self, host_and_port=None):
-        """
-        Get SSL params for the given host.
-
-        :param (str,int) host_and_port: the host/port pair we want SSL params for, default current_host_and_port
-        """
-        if not host_and_port:
-            host_and_port = self.current_host_and_port
-
->>>>>>> a42b5fbe
         return self.__ssl_params.get(host_and_port)