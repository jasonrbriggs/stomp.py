--- conflicted
+++ resolved
@@ -93,12 +93,9 @@
                  ssl_version = default_ssl_version,
                  timeout = None,
                  version = 1.0,
-<<<<<<< HEAD
-                 keepalive=None):
-=======
-                 heartbeats = (0, 0)
+                 heartbeats = (0, 0),
+                 keepalive=None
                  ):
->>>>>>> d4525fe7
         """
         Initialize and start this connection.
 
@@ -183,7 +180,10 @@
             
         \param version
             protocol version (1.0 or 1.1)
-<<<<<<< HEAD
+            
+        \param heartbeats
+            a tuple containing the heartbeat send and receive time in millis. (0,0)
+            if no heartbeats 
 
         \param keepalive
             some operating systems support sending the occasional heart
@@ -192,12 +192,6 @@
             default keepalive options for your OS, or as a tuple of
             values, which also enables keepalive packets, but specifies
             options specific to your OS implementation
-=======
-            
-        \param heartbeats
-            a tuple containing the heartbeat send and receive time in millis. (0,0)
-            if no heartbeats 
->>>>>>> d4525fe7
         """
 
         sorted_host_and_ports = []
