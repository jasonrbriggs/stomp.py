--- conflicted
+++ resolved
@@ -164,12 +164,7 @@
         :param headers: headers in the connection message
         :param body: the message body
         """
-<<<<<<< HEAD
-        self.received_heartbeat = monotonic()
         if 'heart-beat' in headers:
-=======
-        if 'heart-beat' in headers.keys():
->>>>>>> cc4d9c91
             self.heartbeats = utils.calculate_heartbeats(headers['heart-beat'].replace(' ', '').split(','), self.heartbeats)
             if self.heartbeats != (0, 0):
                 self.send_sleep = self.heartbeats[0] / 1000
