--- conflicted
+++ resolved
@@ -1,105 +1,101 @@
-import sys
-import time
-import random
-import socket
-import hashlib
-
-#
-# Functions for backwards compatibility
-#
-
-def input_prompt(prompt):
-    """
-    Get user input
-    """
-    if sys.hexversion >= 0x03000000:
-        return input(prompt)
-    else:
-        return raw_input(prompt)
-<<<<<<< HEAD
-=======
-        
-if sys.hexversion >= 0x03000000: # Python 3
-
-    def decode(byte_data):
-        return byte_data.decode('utf-8')
-
-    def encode(char_data):
-        if type(char_data) is str:
-            return char_data.encode()
-        elif type(char_data) is bytes:
-            return char_data
-        else:
-            raise TypeError('message should be a string or bytes')
-
-else: # Python 2
-
-    def decode(byte_data):
-        return byte_data # no way to know if it's unicode or not, so just pass through unmolested
-
-    def encode(char_data):
-        if type(char_data) is unicode:
-            return char_data.encode('utf-8')
-        else:
-            return char_data
->>>>>>> 03161680
-
-def join(chars):
-    if sys.hexversion >= 0x03000000:
-        return bytes('', 'UTF-8').join(chars).decode('UTF-8')
-    else:
-        return ''.join(chars)
-
-
-def socksend(conn, msg):
-    if sys.hexversion >= 0x03000000:
-        conn.send(msg.encode())
-    else:
-        conn.send(msg)
-        
-        
-def getheader(headers, key):
-    if sys.hexversion >= 0x03000000:
-        return headers[key]
-    else:
-        return headers.getheader(key)
-
-def wrap_stringio(sio):
-    if sys.hexversion >= 0x03000000:
-        return sio
-    else:
-        import codecs
-        return codecs.getwriter("utf8")(sio)        
-
-class uuid(object):
-    def uuid4(*args):
-        """
-        uuid courtesy of Carl Free Jr:
-        (http://aspn.activestate.com/ASPN/Cookbook/Python/Recipe/213761)
-        """
-        t = int(time.time() * 1000)
-        r = int(random.random() * 100000000000000000)
-
-        try:
-            a = socket.gethostbyname( socket.gethostname() )
-        except:
-            # if we can't get a network address, just imagine one
-            a = random.random() * 100000000000000000
-        data = str(t) + ' ' + str(r) + ' ' + str(a) + ' ' + str(args)
-        md5 = hashlib.md5()
-        md5.update(data.encode())
-        data = md5.hexdigest()
-        return data
-
-def gcd(a, b):
-    """Calculate the Greatest Common Divisor of a and b.
-
-    Unless b==0, the result will have the same sign as b (so that when
-    b is divided by it, the result comes out positive).
-    
-    Copied from the Python2.6 source
-    Copyright (c) 2001-2011 Python Software Foundation; All Rights Reserved
-    """
-    while b:
-        a, b = b, a%b
-    return a
+import sys
+import time
+import random
+import socket
+import hashlib
+
+#
+# Functions for backwards compatibility
+#
+
+def input_prompt(prompt):
+    """
+    Get user input
+    """
+    if sys.hexversion >= 0x03000000:
+        return input(prompt)
+    else:
+        return raw_input(prompt)
+
+if sys.hexversion >= 0x03000000: # Python 3
+
+    def decode(byte_data):
+        return byte_data.decode('utf-8')
+
+    def encode(char_data):
+        if type(char_data) is str:
+            return char_data.encode()
+        elif type(char_data) is bytes:
+            return char_data
+        else:
+            raise TypeError('message should be a string or bytes')
+
+else: # Python 2
+
+    def decode(byte_data):
+        return byte_data # no way to know if it's unicode or not, so just pass through unmolested
+
+    def encode(char_data):
+        if type(char_data) is unicode:
+            return char_data.encode('utf-8')
+        else:
+            return char_data
+
+def join(chars):
+    if sys.hexversion >= 0x03000000:
+        return bytes('', 'UTF-8').join(chars).decode('UTF-8')
+    else:
+        return ''.join(chars)
+
+def socksend(conn, msg):
+    if sys.hexversion >= 0x03000000:
+        conn.send(msg.encode())
+    else:
+        conn.send(msg)
+        
+        
+def getheader(headers, key):
+    if sys.hexversion >= 0x03000000:
+        return headers[key]
+    else:
+        return headers.getheader(key)
+
+def wrap_stringio(sio):
+    if sys.hexversion >= 0x03000000:
+        return sio
+    else:
+        import codecs
+        return codecs.getwriter("utf8")(sio)        
+
+class uuid(object):
+    def uuid4(*args):
+        """
+        uuid courtesy of Carl Free Jr:
+        (http://aspn.activestate.com/ASPN/Cookbook/Python/Recipe/213761)
+        """
+        t = int(time.time() * 1000)
+        r = int(random.random() * 100000000000000000)
+
+        try:
+            a = socket.gethostbyname( socket.gethostname() )
+        except:
+            # if we can't get a network address, just imagine one
+            a = random.random() * 100000000000000000
+        data = str(t) + ' ' + str(r) + ' ' + str(a) + ' ' + str(args)
+        md5 = hashlib.md5()
+        md5.update(data.encode())
+        data = md5.hexdigest()
+        return data
+
+def gcd(a, b):
+    """Calculate the Greatest Common Divisor of a and b.
+
+    Unless b==0, the result will have the same sign as b (so that when
+    b is divided by it, the result comes out positive).
+    
+    Copied from the Python2.6 source
+    Copyright (c) 2001-2011 Python Software Foundation; All Rights Reserved
+    """
+    while b:
+        a, b = b, a%b
+    return a