--- conflicted
+++ resolved
@@ -15,7 +15,6 @@
                                File containing commands to be executed, instead of
                                prompting from the command prompt.
   -S <protocol version>, --protocol=<protocol version>
-<<<<<<< HEAD
                             Set the STOMP protocol version (1.0, 1.1, 1.2) [default: 1.1]
   -L <queue>, --listen=<queue>
                             Listen for messages on a queue/destination
@@ -30,15 +29,7 @@
                             ssh cert file
   --ssl-ca-file=<ca-file>
                             ssh ca certs file
-=======
-                               Set the STOMP protocol version (1.0, 1.1, 1.2) [default: 1.1]
-  -L <queue>, --listen=<queue> Listen for messages on a queue/destination
-  -V, --verbose                Verbose logging "on" or "off" (if on, full headers
-                               from stomp server responses are printed)
-  --heartbeats=<heartbeats>    Heartbeats to request when connecting with protocol >=
-                               1.1 (two comma separated integers required) [default: 0,0]
-  --ssl                        Enable SSL connection
->>>>>>> 3ee686d2
+
 
 """
 
