--- conflicted
+++ resolved
@@ -16,14 +16,9 @@
 password = guest
 
 [stompserver]
-<<<<<<< HEAD
 host = 10.0.0.13
-port = 63613
-=======
-host = 192.168.1.92
 port = 63613
 
 [sni]
 host = my.example.com
-ssl_port = 65001
->>>>>>> 020de649
+ssl_port = 65001