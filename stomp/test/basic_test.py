--- conflicted
+++ resolved
@@ -1,3 +1,4 @@
+import os
 import signal
 import time
 from time import monotonic
@@ -6,10 +7,7 @@
 
 import stomp
 from stomp import exception
-<<<<<<< HEAD
-=======
 from stomp.constants import HDR_MESSAGE_ID, HDR_SUBSCRIPTION, CMD_NACK
->>>>>>> fea3633c
 from stomp.listener import TestListener
 from stomp.test.testutils import *
 
@@ -152,24 +150,6 @@
 
         self.conn.nack(message_id, subscription)
 
-    def test_should_send_extra_header_clientnack(self):
-        queuename = '/queue/testclientnack-%s' % self.timestamp
-        self.conn.subscribe(destination=queuename, id=1, ack='client')
-
-        self.conn.send(body='this is a test', destination=queuename, receipt='123')
-
-        self.listener.wait_for_message()
-
-        (headers, _) = self.listener.get_latest_message()
-
-        message_id = headers['message-id']
-        subscription = headers['subscription']
-
-        with mock.patch.object(self.conn, "send_frame", wraps=self.conn.send_frame) as wrapped_send_frame:
-            self.conn.nack(message_id, subscription, requeue="false")
-            expected_headers = {HDR_MESSAGE_ID: message_id, HDR_SUBSCRIPTION: subscription, "requeue": "false"}
-            wrapped_send_frame.assert_called_with(CMD_NACK, expected_headers)
-
     def test_specialchars(self):
         queuename = '/queue/testspecialchars-%s' % self.timestamp
         self.conn.subscribe(destination=queuename, id=1, ack='client')
