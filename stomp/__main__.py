--- conflicted
+++ resolved
@@ -4,41 +4,28 @@
 Usage: stomp [options]
 
 Options:
-  --version                    Show the version number and exit
-  -h, --help                   Show this help message and exit
-  -H <host>, --host=<port>     Hostname or IP address to connect to. [default: localhost]
-  -P <port>, --port=<port>     Port providing stomp protocol connections. [default: 61613]
-  -U <user>, --user=<user>     Username for the connection
+  --version                   Show the version number and exit
+  -h, --help                  Show this help message and exit
+  -H <host>, --host=<port>    Hostname or IP address to connect to. [default: localhost]
+  -P <port>, --port=<port>    Port providing stomp protocol connections. [default: 61613]
+  -U <user>, --user=<user>    Username for the connection
   -W <password>, --password=<password>
-                               Password for the connection
+                              Password for the connection
   -F <filename>, --file=<filename>
-                               File containing commands to be executed, instead of
-                               prompting from the command prompt.
+                              File containing commands to be executed, instead of
+                              prompting from the command prompt.
   -S <protocol version>, --protocol=<protocol version>
-<<<<<<< HEAD
-                               Set the STOMP protocol version (1.0, 1.1, 1.2) [default: 1.1]
-  -L <queue>, --listen=<queue> Listen for messages on a queue/destination
-  -V, --verbose                Verbose logging "on" or "off" (if on, full headers
-                               from stomp server responses are printed)
-  --heartbeats=<heartbeats>    Heartbeats to request when connecting with protocol >=
-                               1.1 (two comma separated integers required) [default: 0,0]
-  --ssl                        Enable SSL connection
-=======
-                            Set the STOMP protocol version (1.0, 1.1, 1.2) [default: 1.1]
+                              Set the STOMP protocol version (1.0, 1.1, 1.2) [default: 1.1]
   -L <queue>, --listen=<queue>
-                            Listen for messages on a queue/destination
-  -V, --verbose             Verbose logging "on" or "off" (if on, full headers
-                            from stomp server responses are printed)
-  --heartbeats=<heartbeats> Heartbeats to request when connecting with protocol >=
-                            1.1 (two comma separated integers required) [default: 0,0]
-  --ssl                     Enable SSL connection
-  --ssl-key-file=<key-file>
-                            ssl key file
-  --ssl-cert-file=<cert-file>
-                            ssh cert file
-  --ssl-ca-file=<ca-file>
-                            ssh ca certs file
->>>>>>> 5d56e63b
+                              Listen for messages on a queue/destination
+  -V, --verbose               Verbose logging "on" or "off" (if on, full headers
+                              from stomp server responses are printed)
+  --heartbeats=<heartbeats>   Heartbeats to request when connecting with protocol >=
+                              1.1 (two comma separated integers required) [default: 0,0]
+  --ssl                       Enable SSL connection
+  --ssl-key-file=<key-file>   ssl key file
+  --ssl-cert-file=<cert-file> ssh cert file
+  --ssl-ca-file=<ca-file>     ssh ca certs file
 
 """
 
@@ -53,12 +40,10 @@
 
 from docopt import docopt
 
-sys.path.append(os.path.dirname(os.path.dirname(os.path.realpath(__file__))))
 from stomp.adapter.multicast import MulticastConnection
 import stomp.colors
 from stomp.connect import StompConnection10, StompConnection11, StompConnection12
 from stomp.listener import ConnectionListener, StatsListener
-from stomp.utils import get_uuid
 
 sys.path.append('.')
 import stomp
@@ -66,6 +51,11 @@
 version_string = '%s.%s.%s' % stomp.__version__
 
 heartbeat_pattern = re.compile(r'[0-9]+,[0-9]+')
+
+try:
+    import uuid
+except ImportError:
+    from backward import uuid
 
 
 class SubscriptionInfo(object):
@@ -83,7 +73,7 @@
     for more information on establishing a connection to a stomp server.
     """
     def __init__(self, host='localhost', port=61613, user='', passcode='', ver='1.1', prompt='> ', verbose=True,
-                 heartbeats=(0, 0), use_ssl=False, ssl_key_file=None, ssl_cert_file=None, ssl_ca_file=None, stdin=sys.stdin, stdout=sys.stdout):
+                 use_ssl=False, heartbeats=(0, 0), stdin=sys.stdin, stdout=sys.stdout):
         Cmd.__init__(self, 'Tab', stdin, stdout)
         ConnectionListener.__init__(self)
         self.__start = True
@@ -103,7 +93,7 @@
         else:
             raise RuntimeError('Unknown version')
         if use_ssl:
-            self.conn.set_ssl([(host, port)], key_file=ssl_key_file, cert_file=ssl_cert_file, ca_certs=ssl_ca_file)
+            self.conn.set_ssl([(host, port)])
         self.conn.set_listener('', self)
         self.conn.start()
         self.conn.connect(self.user, self.passcode, wait=True)
@@ -325,7 +315,7 @@
 
     def do_sendrec(self, args):
         args = args.split()
-        receipt_id = get_uuid()
+        receipt_id = str(uuid.uuid4())
         if len(args) < 2:
             self.__error('Expecting: sendrec <destination> <message>')
         elif not self.transaction_id:
@@ -544,11 +534,7 @@
     heartbeats = tuple(map(int, arguments['--heartbeats'].split(",")))
 
     st = StompCLI(arguments['--host'], arguments['--port'], arguments['--user'], arguments['--password'], arguments['--protocol'],
-        prompt, arguments['--verbose'], heartbeats=heartbeats,
-        use_ssl=arguments['--ssl'],
-        ssl_key_file=arguments['--ssl-key-file'],
-        ssl_cert_file=arguments['--ssl-cert-file'],
-        ssl_ca_file=arguments['--ssl-ca-file'])
+        prompt, arguments['--verbose'], arguments['--ssl'], heartbeats)
 
     if arguments['--listen'] is not None:
         st.do_subscribe(arguments['--listen'])
