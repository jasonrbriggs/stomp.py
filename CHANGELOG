--- conflicted
+++ resolved
@@ -1,10 +1,7 @@
 Version 4.1.22 -
 
-<<<<<<< HEAD
+ * Reduce verbosity in logging to not include headers unless debug level is turned on (potential security issue as per: https://github.com/jasonrbriggs/stomp.py/issues/226)
  * Fix for disconnect receipt usage in transport (https://github.com/jasonrbriggs/stomp.py/issues/212)
-=======
- * Reduce verbosity in logging to not include headers unless debug level is turned on (potential security issue as per: https://github.com/jasonrbriggs/stomp.py/issues/226)
->>>>>>> 58696443
 
 
 Version 4.1.21 -
